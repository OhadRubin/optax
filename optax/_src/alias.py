# Lint as: python3
# Copyright 2019 DeepMind Technologies Limited. All Rights Reserved.
#
# Licensed under the Apache License, Version 2.0 (the "License");
# you may not use this file except in compliance with the License.
# You may obtain a copy of the License at
#
#     http://www.apache.org/licenses/LICENSE-2.0
#
# Unless required by applicable law or agreed to in writing, software
# distributed under the License is distributed on an "AS IS" BASIS,
# WITHOUT WARRANTIES OR CONDITIONS OF ANY KIND, either express or implied.
# See the License for the specific language governing permissions and
# limitations under the License.
# ==============================================================================
"""Aliases for popular optimisers."""

from typing import Union, Optional

import jax.numpy as jnp

from optax._src import combine
from optax._src import privacy
from optax._src import schedule
from optax._src import transform


GradientTransformation = transform.GradientTransformation
ScalarOrSchedule = Union[float, schedule.Schedule]


@schedule.inject_hyperparams
def adabelief(learning_rate: ScalarOrSchedule,
              b1: ScalarOrSchedule = 0.9,
              b2: ScalarOrSchedule = 0.999,
              eps: ScalarOrSchedule = 1e-8) -> GradientTransformation:
  return combine.chain(
      transform.scale_by_belief(b1=b1, b2=b2, eps=eps),
      transform.scale(-learning_rate),
  )


@schedule.inject_hyperparams
def adagrad(
    learning_rate: ScalarOrSchedule,
    initial_accumulator_value: float = 0.1,
    eps: ScalarOrSchedule = 1e-7) -> GradientTransformation:
  return combine.chain(
      transform.scale_by_rss(
          initial_accumulator_value=initial_accumulator_value, eps=eps),
      transform.scale(-learning_rate),
  )


@schedule.inject_hyperparams
def adam(learning_rate: ScalarOrSchedule,
         b1: ScalarOrSchedule = 0.9,
         b2: ScalarOrSchedule = 0.999,
         eps: ScalarOrSchedule = 1e-8,
         eps_root: ScalarOrSchedule = 0.0) -> GradientTransformation:
  return combine.chain(
      transform.scale_by_adam(b1=b1, b2=b2, eps=eps, eps_root=eps_root),
      transform.scale(-learning_rate),
  )


@schedule.inject_hyperparams
def adamw(learning_rate: ScalarOrSchedule,
          b1: ScalarOrSchedule = 0.9,
          b2: ScalarOrSchedule = 0.999,
          eps: ScalarOrSchedule = 1e-8,
          eps_root: ScalarOrSchedule = 0.0,
          weight_decay: ScalarOrSchedule = 1e-4) -> GradientTransformation:
  return combine.chain(
      transform.scale_by_adam(b1=b1, b2=b2, eps=eps, eps_root=eps_root),
      transform.additive_weight_decay(weight_decay),
      transform.scale(-learning_rate),
  )


@schedule.inject_hyperparams
def fromage(learning_rate: ScalarOrSchedule,
            min_norm: ScalarOrSchedule = 1e-6) -> GradientTransformation:
  mult = 1 / jnp.sqrt(1 + learning_rate ** 2)
  return combine.chain(
      transform.scale_by_trust_ratio(min_norm),
      transform.scale(-learning_rate),
      transform.add_decayed_weights((mult - 1)),
  )


@schedule.inject_hyperparams
def lamb(learning_rate: ScalarOrSchedule,
         b1: ScalarOrSchedule = 0.9,
         b2: ScalarOrSchedule = 0.999,
         eps: ScalarOrSchedule = 1e-6,
         eps_root: ScalarOrSchedule = 0.0,
         weight_decay: ScalarOrSchedule = 0.) -> GradientTransformation:
  return combine.chain(
      transform.scale_by_adam(b1=b1, b2=b2, eps=eps, eps_root=eps_root),
      transform.add_decayed_weights(weight_decay),
      transform.scale_by_trust_ratio(),
      transform.scale(-learning_rate),
  )


@schedule.inject_hyperparams
def noisy_sgd(learning_rate: ScalarOrSchedule,
              eta: ScalarOrSchedule = 0.01,
              gamma: ScalarOrSchedule = 0.55,
              seed: int = 0) -> GradientTransformation:
  return combine.chain(
<<<<<<< HEAD
      transform.scale(-learning_rate),
=======
      _scale_by_learning_rate(learning_rate),
>>>>>>> c5c6f9f0
      transform.add_noise(eta, gamma, seed),
  )


@schedule.inject_hyperparams
def radam(learning_rate: ScalarOrSchedule,
          b1: ScalarOrSchedule = 0.9,
          b2: ScalarOrSchedule = 0.999,
          eps: ScalarOrSchedule = 1e-8,
          threshold: ScalarOrSchedule = 5.0) -> GradientTransformation:
  return combine.chain(
      transform.scale_by_radam(b1=b1, b2=b2, eps=eps, threshold=threshold),
      transform.scale(-learning_rate),
  )


def rmsprop(
    learning_rate: ScalarOrSchedule,
<<<<<<< HEAD
    decay: ScalarOrSchedule = 0.9,
    eps: ScalarOrSchedule = 1e-8,
    initial_scale: float = 0.,
    centered: bool = False,
    momentum: Optional[ScalarOrSchedule] = None,
=======
    decay: float = 0.9,
    eps: float = 1e-8,
    initial_scale: float = 0.,
    centered: bool = False,
    momentum: Optional[float] = None,
>>>>>>> c5c6f9f0
    nesterov: bool = False
) -> GradientTransformation:
  """A flexible RmsProp optimiser.

  RmsProp is an SGD variant with learning rate adaptation. The `learning_rate`
  used for each weight is scaled by a suitable estimate of the magnitude of the
  gradients on previous steps. Several variants of RmsProp can be found
  in the literature. This alias provides an easy to configure RmsProp
  optimiser that can be used to switch between several of these variants.

  Args:
    learning_rate: this is a fixed global scaling factor.
    decay: the decay used to track the magnitude of previous gradients.
    eps: a small numerical constant to avoid dividing by zero when rescaling.
    initial_scale: (default `0.`), initialisation of accumulators tracking the
      magnitude of previous updates. PyTorch uses `0`, TF1 uses `1`. When
      reproducing results from a paper, verify the value used by the authors.
    centered: (default `False`), whether the second moment or the variance of
      the past gradients is used to rescale the latest gradients.
    momentum: (default `None`), the `decay` rate used by the momentum term,
      when it is set to `None`, then momentum is not used at all.
    nesterov (default `False`): whether nesterov momentum is used.

  Returns:
    the corresponding `GradientTransformation`.
  """
  if centered:
    return combine.chain(
        transform.scale_by_stddev(
            decay=decay, eps=eps, initial_scale=initial_scale),
<<<<<<< HEAD
        transform.scale(-learning_rate),
=======
        _scale_by_learning_rate(learning_rate),
>>>>>>> c5c6f9f0
        (transform.trace(decay=momentum, nesterov=nesterov)
         if momentum is not None else transform.identity())
    )
  return combine.chain(
      transform.scale_by_rms(
          decay=decay, eps=eps, initial_scale=initial_scale),
<<<<<<< HEAD
      transform.scale(-learning_rate),
=======
      _scale_by_learning_rate(learning_rate),
>>>>>>> c5c6f9f0
      (transform.trace(decay=momentum, nesterov=nesterov)
       if momentum is not None else transform.identity())
  )


@schedule.inject_hyperparams
def sgd(learning_rate: ScalarOrSchedule,
<<<<<<< HEAD
        momentum: Optional[ScalarOrSchedule] = None,
=======
        momentum: Optional[float] = None,
>>>>>>> c5c6f9f0
        nesterov: bool = False) -> GradientTransformation:
  return combine.chain(
      (transform.trace(decay=momentum, nesterov=nesterov)
       if momentum is not None else transform.identity()),
<<<<<<< HEAD
      transform.scale(-learning_rate)
=======
      _scale_by_learning_rate(learning_rate)
>>>>>>> c5c6f9f0
  )


@schedule.inject_hyperparams
def yogi(learning_rate: ScalarOrSchedule,
         b1: ScalarOrSchedule = 0.9,
         b2: ScalarOrSchedule = 0.999,
         eps: ScalarOrSchedule = 1e-3) -> GradientTransformation:
  return combine.chain(
      transform.scale_by_yogi(b1=b1, b2=b2, eps=eps),
<<<<<<< HEAD
      transform.scale(-learning_rate),
  )


@schedule.inject_hyperparams
def dpsgd(learning_rate: ScalarOrSchedule,
          l2_norm_clip: ScalarOrSchedule,
          noise_multiplier: ScalarOrSchedule,
          seed: int,
          momentum: Optional[ScalarOrSchedule] = None,
=======
      _scale_by_learning_rate(learning_rate),
  )


def dpsgd(learning_rate: ScalarOrSchedule,
          l2_norm_clip: float,
          noise_multiplier: float,
          seed: int,
          momentum: Optional[float] = None,
>>>>>>> c5c6f9f0
          nesterov: bool = False) -> GradientTransformation:
  return combine.chain(
      privacy.differentially_private_aggregate(
          l2_norm_clip=l2_norm_clip,
          noise_multiplier=noise_multiplier,
          seed=seed),
      (transform.trace(decay=momentum, nesterov=nesterov)
       if momentum is not None else transform.identity()),
<<<<<<< HEAD
      transform.scale(-learning_rate)
=======
      _scale_by_learning_rate(learning_rate)
>>>>>>> c5c6f9f0
  )<|MERGE_RESOLUTION|>--- conflicted
+++ resolved
@@ -110,11 +110,7 @@
               gamma: ScalarOrSchedule = 0.55,
               seed: int = 0) -> GradientTransformation:
   return combine.chain(
-<<<<<<< HEAD
-      transform.scale(-learning_rate),
-=======
-      _scale_by_learning_rate(learning_rate),
->>>>>>> c5c6f9f0
+      transform.scale(-learning_rate),
       transform.add_noise(eta, gamma, seed),
   )
 
@@ -131,21 +127,14 @@
   )
 
 
+@schedule.inject_hyperparams
 def rmsprop(
     learning_rate: ScalarOrSchedule,
-<<<<<<< HEAD
     decay: ScalarOrSchedule = 0.9,
     eps: ScalarOrSchedule = 1e-8,
     initial_scale: float = 0.,
     centered: bool = False,
     momentum: Optional[ScalarOrSchedule] = None,
-=======
-    decay: float = 0.9,
-    eps: float = 1e-8,
-    initial_scale: float = 0.,
-    centered: bool = False,
-    momentum: Optional[float] = None,
->>>>>>> c5c6f9f0
     nesterov: bool = False
 ) -> GradientTransformation:
   """A flexible RmsProp optimiser.
@@ -176,22 +165,14 @@
     return combine.chain(
         transform.scale_by_stddev(
             decay=decay, eps=eps, initial_scale=initial_scale),
-<<<<<<< HEAD
         transform.scale(-learning_rate),
-=======
-        _scale_by_learning_rate(learning_rate),
->>>>>>> c5c6f9f0
         (transform.trace(decay=momentum, nesterov=nesterov)
          if momentum is not None else transform.identity())
     )
   return combine.chain(
       transform.scale_by_rms(
           decay=decay, eps=eps, initial_scale=initial_scale),
-<<<<<<< HEAD
-      transform.scale(-learning_rate),
-=======
-      _scale_by_learning_rate(learning_rate),
->>>>>>> c5c6f9f0
+      transform.scale(-learning_rate),
       (transform.trace(decay=momentum, nesterov=nesterov)
        if momentum is not None else transform.identity())
   )
@@ -199,20 +180,12 @@
 
 @schedule.inject_hyperparams
 def sgd(learning_rate: ScalarOrSchedule,
-<<<<<<< HEAD
         momentum: Optional[ScalarOrSchedule] = None,
-=======
-        momentum: Optional[float] = None,
->>>>>>> c5c6f9f0
         nesterov: bool = False) -> GradientTransformation:
   return combine.chain(
       (transform.trace(decay=momentum, nesterov=nesterov)
        if momentum is not None else transform.identity()),
-<<<<<<< HEAD
       transform.scale(-learning_rate)
-=======
-      _scale_by_learning_rate(learning_rate)
->>>>>>> c5c6f9f0
   )
 
 
@@ -223,7 +196,6 @@
          eps: ScalarOrSchedule = 1e-3) -> GradientTransformation:
   return combine.chain(
       transform.scale_by_yogi(b1=b1, b2=b2, eps=eps),
-<<<<<<< HEAD
       transform.scale(-learning_rate),
   )
 
@@ -234,17 +206,6 @@
           noise_multiplier: ScalarOrSchedule,
           seed: int,
           momentum: Optional[ScalarOrSchedule] = None,
-=======
-      _scale_by_learning_rate(learning_rate),
-  )
-
-
-def dpsgd(learning_rate: ScalarOrSchedule,
-          l2_norm_clip: float,
-          noise_multiplier: float,
-          seed: int,
-          momentum: Optional[float] = None,
->>>>>>> c5c6f9f0
           nesterov: bool = False) -> GradientTransformation:
   return combine.chain(
       privacy.differentially_private_aggregate(
@@ -253,9 +214,23 @@
           seed=seed),
       (transform.trace(decay=momentum, nesterov=nesterov)
        if momentum is not None else transform.identity()),
-<<<<<<< HEAD
       transform.scale(-learning_rate)
-=======
-      _scale_by_learning_rate(learning_rate)
->>>>>>> c5c6f9f0
+  )
+
+
+@schedule.inject_hyperparams
+def dpsgd(learning_rate: ScalarOrSchedule,
+          l2_norm_clip: ScalarOrSchedule,
+          noise_multiplier: ScalarOrSchedule,
+          seed: int,
+          momentum: Optional[ScalarOrSchedule] = None,
+          nesterov: bool = False) -> GradientTransformation:
+  return combine.chain(
+      privacy.differentially_private_aggregate(
+          l2_norm_clip=l2_norm_clip,
+          noise_multiplier=noise_multiplier,
+          seed=seed),
+      (transform.trace(decay=momentum, nesterov=nesterov)
+       if momentum is not None else transform.identity()),
+      transform.scale(-learning_rate)
   )