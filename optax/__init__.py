# Copyright 2019 DeepMind Technologies Limited. All Rights Reserved.
#
# Licensed under the Apache License, Version 2.0 (the "License");
# you may not use this file except in compliance with the License.
# You may obtain a copy of the License at
#
#     http://www.apache.org/licenses/LICENSE-2.0
#
# Unless required by applicable law or agreed to in writing, software
# distributed under the License is distributed on an "AS IS" BASIS,
# WITHOUT WARRANTIES OR CONDITIONS OF ANY KIND, either express or implied.
# See the License for the specific language governing permissions and
# limitations under the License.
# ==============================================================================
"""Optax: composable gradient processing and optimization, in JAX."""

from optax import experimental
from optax._src.alias import adabelief
from optax._src.alias import adafactor
from optax._src.alias import adagrad
from optax._src.alias import adam
from optax._src.alias import adamax
from optax._src.alias import adamaxw
from optax._src.alias import adamw
from optax._src.alias import amsgrad
from optax._src.alias import dpsgd
from optax._src.alias import fromage
from optax._src.alias import lamb
from optax._src.alias import lars
from optax._src.alias import MaskOrFn
from optax._src.alias import noisy_sgd
from optax._src.alias import novograd
from optax._src.alias import optimistic_gradient_descent
from optax._src.alias import radam
from optax._src.alias import rmsprop
from optax._src.alias import ScalarOrSchedule
from optax._src.alias import sgd
from optax._src.alias import sm3
from optax._src.alias import yogi
from optax._src.base import EmptyState
from optax._src.base import GradientTransformation
from optax._src.base import identity
from optax._src.base import OptState
from optax._src.base import Params
from optax._src.base import Schedule
from optax._src.base import set_to_zero
from optax._src.base import stateless
from optax._src.base import stateless_with_tree_map
from optax._src.base import TransformInitFn
from optax._src.base import TransformUpdateFn
from optax._src.base import Updates
from optax._src.clipping import adaptive_grad_clip
from optax._src.clipping import AdaptiveGradClipState
from optax._src.clipping import clip
from optax._src.clipping import clip_by_block_rms
from optax._src.clipping import clip_by_global_norm
from optax._src.clipping import ClipByGlobalNormState
from optax._src.clipping import ClipState
from optax._src.clipping import per_example_global_norm_clip
from optax._src.combine import chain
from optax._src.combine import multi_transform
from optax._src.combine import MultiTransformState
from optax._src.constrain import keep_params_nonnegative
from optax._src.constrain import NonNegativeParamsState
from optax._src.constrain import zero_nans
from optax._src.constrain import ZeroNansState
from optax._src.control_variates import control_delta_method
from optax._src.control_variates import control_variates_jacobians
from optax._src.control_variates import moving_avg_baseline
from optax._src.factorized import FactoredState
from optax._src.factorized import scale_by_factored_rms
from optax._src.linear_algebra import global_norm
from optax._src.linear_algebra import matrix_inverse_pth_root
from optax._src.linear_algebra import power_iteration
from optax._src.lookahead import lookahead
from optax._src.lookahead import LookaheadParams
from optax._src.lookahead import LookaheadState
from optax._src.loss import cosine_distance
from optax._src.loss import cosine_similarity
from optax._src.loss import ctc_loss
from optax._src.loss import ctc_loss_with_forward_probs
from optax._src.loss import huber_loss
from optax._src.loss import l2_loss
from optax._src.loss import log_cosh
from optax._src.loss import sigmoid_binary_cross_entropy
from optax._src.loss import smooth_labels
from optax._src.loss import softmax_cross_entropy
from optax._src.loss import softmax_cross_entropy_with_integer_labels
from optax._src.numerics import safe_int32_increment
from optax._src.numerics import safe_norm
from optax._src.numerics import safe_root_mean_squares
from optax._src.privacy import differentially_private_aggregate
from optax._src.privacy import DifferentiallyPrivateAggregateState
from optax._src.schedule import constant_schedule
from optax._src.schedule import cosine_decay_schedule
from optax._src.schedule import cosine_onecycle_schedule
from optax._src.schedule import exponential_decay
from optax._src.schedule import inject_hyperparams
from optax._src.schedule import InjectHyperparamsState
from optax._src.schedule import join_schedules
from optax._src.schedule import linear_onecycle_schedule
from optax._src.schedule import linear_schedule
from optax._src.schedule import piecewise_constant_schedule
from optax._src.schedule import piecewise_interpolate_schedule
from optax._src.schedule import polynomial_schedule
from optax._src.schedule import sgdr_schedule
from optax._src.schedule import warmup_cosine_decay_schedule
from optax._src.schedule import warmup_exponential_decay_schedule
from optax._src.second_order import fisher_diag
from optax._src.second_order import hessian_diag
from optax._src.second_order import hvp
from optax._src.stochastic_gradient_estimators import measure_valued_jacobians
from optax._src.stochastic_gradient_estimators import pathwise_jacobians
from optax._src.stochastic_gradient_estimators import score_function_jacobians
from optax._src.transform import add_decayed_weights
from optax._src.transform import add_noise
from optax._src.transform import AddDecayedWeightsState
from optax._src.transform import additive_weight_decay
from optax._src.transform import AdditiveWeightDecayState
from optax._src.transform import AddNoiseState
from optax._src.transform import apply_every
from optax._src.transform import ApplyEvery
from optax._src.transform import bias_correction
from optax._src.transform import centralize
from optax._src.transform import ema
from optax._src.transform import EmaState
from optax._src.transform import scale
from optax._src.transform import scale_by_adam
<<<<<<< HEAD
from optax._src.transform import scale_by_amsgrad
=======
from optax._src.transform import scale_by_adamax
>>>>>>> 7063ce80
from optax._src.transform import scale_by_belief
from optax._src.transform import scale_by_novograd
from optax._src.transform import scale_by_optimistic_gradient
from optax._src.transform import scale_by_param_block_norm
from optax._src.transform import scale_by_param_block_rms
from optax._src.transform import scale_by_radam
from optax._src.transform import scale_by_rms
from optax._src.transform import scale_by_rss
from optax._src.transform import scale_by_schedule
from optax._src.transform import scale_by_sm3
from optax._src.transform import scale_by_stddev
from optax._src.transform import scale_by_trust_ratio
from optax._src.transform import scale_by_yogi
from optax._src.transform import ScaleByAdamState
from optax._src.transform import ScaleByAmsgradState
from optax._src.transform import ScaleByBeliefState
from optax._src.transform import ScaleByFromageState
from optax._src.transform import ScaleByNovogradState
from optax._src.transform import ScaleByRmsState
from optax._src.transform import ScaleByRssState
from optax._src.transform import ScaleByRStdDevState
from optax._src.transform import ScaleByScheduleState
from optax._src.transform import ScaleBySM3State
from optax._src.transform import ScaleByTrustRatioState
from optax._src.transform import ScaleState
from optax._src.transform import trace
from optax._src.transform import TraceState
from optax._src.transform import update_infinity_moment
from optax._src.transform import update_moment
from optax._src.transform import update_moment_per_elem_norm
from optax._src.update import apply_updates
from optax._src.update import incremental_update
from optax._src.update import periodic_update
from optax._src.utils import multi_normal
from optax._src.utils import scale_gradient
from optax._src.wrappers import apply_if_finite
from optax._src.wrappers import ApplyIfFiniteState
from optax._src.wrappers import flatten
from optax._src.wrappers import masked
from optax._src.wrappers import MaskedNode
from optax._src.wrappers import MaskedState
from optax._src.wrappers import maybe_update
from optax._src.wrappers import MaybeUpdateState
from optax._src.wrappers import MultiSteps
from optax._src.wrappers import MultiStepsState
from optax._src.wrappers import ShouldSkipUpdateFunction
from optax._src.wrappers import skip_large_updates
from optax._src.wrappers import skip_not_finite

__version__ = "0.1.3"

__all__ = (
    "adabelief",
    "adafactor",
    "adagrad",
    "adam",
    "adamax",
    "adamaxw",
    "adamw",
    "adaptive_grad_clip",
    "AdaptiveGradClipState",
    "add_decayed_weights",
    "add_noise",
    "AddDecayedWeightsState",
    "additive_weight_decay",
    "AdditiveWeightDecayState",
    "AddNoiseState",
    "amsgrad"
    "apply_every",
    "apply_if_finite",
    "apply_updates",
    "ApplyEvery",
    "ApplyIfFiniteState",
    "centralize",
    "chain",
    "clip_by_block_rms",
    "clip_by_global_norm",
    "clip",
    "ClipByGlobalNormState",
    "ClipState",
    "constant_schedule",
    "ctc_loss",
    "ctc_loss_with_forward_probs",
    "control_delta_method",
    "control_variates_jacobians",
    "cosine_decay_schedule",
    "cosine_distance",
    "cosine_onecycle_schedule",
    "cosine_similarity",
    "differentially_private_aggregate",
    "DifferentiallyPrivateAggregateState",
    "dpsgd",
    "ema",
    "EmaState",
    "EmptyState",
    "exponential_decay",
    "FactoredState",
    "fisher_diag",
    "flatten",
    "fromage",
    "global_norm",
    "GradientTransformation",
    "hessian_diag",
    "huber_loss",
    "hvp",
    "identity",
    "incremental_update",
    "inject_hyperparams",
    "InjectHyperparamsState",
    "join_schedules",
    "keep_params_nonnegative",
    "l2_loss",
    "lamb",
    "lars",
    "linear_onecycle_schedule",
    "linear_schedule",
    "log_cosh",
    "lookahead",
    "LookaheadParams",
    "LookaheadState",
    "masked",
    "MaskOrFn",
    "MaskedState",
    "matrix_inverse_pth_root",
    "maybe_update",
    "MaybeUpdateState",
    "measure_valued_jacobians",
    "moving_avg_baseline",
    "multi_normal",
    "multi_transform",
    "MultiSteps",
    "MultiStepsState",
    "MultiTransformState",
    "noisy_sgd",
    "novograd",
    "NonNegativeParamsState",
    "OptState",
    "Params",
    "pathwise_jacobians",
    "periodic_update",
    "per_example_global_norm_clip",
    "piecewise_constant_schedule",
    "piecewise_interpolate_schedule",
    "polynomial_schedule",
    "power_iteration",
    "radam",
    "rmsprop",
    "safe_int32_increment",
    "safe_norm",
    "safe_root_mean_squares",
    "ScalarOrSchedule",
    "scale_by_adam",
<<<<<<< HEAD
    "scale_by_amsgrad",
=======
    "scale_by_adamax",
>>>>>>> 7063ce80
    "scale_by_belief",
    "scale_by_factored_rms",
    "scale_by_novograd",
    "scale_by_param_block_norm",
    "scale_by_param_block_rms",
    "scale_by_radam",
    "scale_by_rms",
    "scale_by_rss",
    "scale_by_schedule",
    "scale_by_sm3",
    "scale_by_stddev",
    "scale_by_trust_ratio",
    "scale_by_yogi",
    "scale_gradient",
    "scale",
    "ScaleByAdamState",
    "ScaleByAmsgradState",
    "ScaleByBeliefState",
    "ScaleByFromageState",
    "ScaleByNovogradState",
    "ScaleByRmsState",
    "ScaleByRssState",
    "ScaleByRStdDevState",
    "ScaleByScheduleState",
    "ScaleBySM3State",
    "ScaleByTrustRatioState",
    "ScaleState",
    "Schedule",
    "score_function_jacobians",
    "set_to_zero",
    "sgd",
    "sgdr_schedule",
    "ShouldSkipUpdateFunction",
    "sigmoid_binary_cross_entropy",
    "skip_large_updates",
    "skip_not_finite",
    "sm3",
    "smooth_labels",
    "softmax_cross_entropy",
    "stateless",
    "stateless_with_tree_map",
    "trace",
    "TraceState",
    "TransformInitFn",
    "TransformUpdateFn",
    "Updates",
    "warmup_cosine_decay_schedule",
    "warmup_exponential_decay_schedule",
    "yogi",
    "zero_nans",
    "ZeroNansState",
)

#  _________________________________________
# / Please don't use symbols in `_src` they \
# \ are not part of the Optax public API.   /
#  -----------------------------------------
#         \   ^__^
#          \  (oo)\_______
#             (__)\       )\/\
#                 ||----w |
#                 ||     ||
#<|MERGE_RESOLUTION|>--- conflicted
+++ resolved
@@ -126,11 +126,8 @@
 from optax._src.transform import EmaState
 from optax._src.transform import scale
 from optax._src.transform import scale_by_adam
-<<<<<<< HEAD
+from optax._src.transform import scale_by_adamax
 from optax._src.transform import scale_by_amsgrad
-=======
-from optax._src.transform import scale_by_adamax
->>>>>>> 7063ce80
 from optax._src.transform import scale_by_belief
 from optax._src.transform import scale_by_novograd
 from optax._src.transform import scale_by_optimistic_gradient
@@ -283,11 +280,8 @@
     "safe_root_mean_squares",
     "ScalarOrSchedule",
     "scale_by_adam",
-<<<<<<< HEAD
+    "scale_by_adamax",
     "scale_by_amsgrad",
-=======
-    "scale_by_adamax",
->>>>>>> 7063ce80
     "scale_by_belief",
     "scale_by_factored_rms",
     "scale_by_novograd",
